--- conflicted
+++ resolved
@@ -14,12 +14,8 @@
 
 
 def test_render_template_multipart_form(local_server_factory):
-<<<<<<< HEAD
     local_server = local_server_factory(JinjaRenderMicroService())
-=======
-    local_server = local_server_factory(JinjaRenderMicroservice())
 
->>>>>>> 99208a0d
     template = open("template.jinja", "w+")
     template.write("hello {{ world_name }}")
     template.close()
