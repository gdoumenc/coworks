--- conflicted
+++ resolved
@@ -13,11 +13,8 @@
 sqlalchemy = "*"
 psycopg2 = "*"
 mysqlclient = "*"
-<<<<<<< HEAD
 fs-s3fs = "*"
-=======
 requests-toolbelt = "*"
->>>>>>> 3b7bd95c
 
 [dev-packages]
 wheel = "*"
