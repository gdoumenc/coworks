{% set resource_id = "{}-{}".format(module_file, ms_name) %}
{% set resource_name = "{}-{}".format(module_file, ms_name) %}

# ---------------------------------------------------------------------------------------------------------------------
# LAMBDA
# ---------------------------------------------------------------------------------------------------------------------

data "local_file" "environment_variables_{{ resource_id }}" {
  filename = "../{{ project_dir }}/{{ app_config["environment_variables_file"]}}"
}

data "local_file" "environment_variables_secret_{{ resource_id }}" {
  filename = "../{{ project_dir }}/{{ app_config["environment_variables_file_secret"]}}"
}

resource "aws_lambda_layer_version" "{{ resource_id }}" {
  for_each = {for layer_name in local.custom-layers-{{ resource_id }} :  layer_name => "${layer_name}.zip"}
  layer_name = "{{ resource_id }}-${each.key}"
  filename   = each.value
  source_code_hash = filebase64sha256(each.value)
  compatible_runtimes = ["python3.7"]
}

data "aws_lambda_layer_version" "{{ resource_id }}" {
  for_each = {for layer_name in local.common-layers-{{ resource_id }}: layer_name => layer_name}
  layer_name = each.value
}

data "aws_s3_bucket_object" "{{ resource_id }}" {
  bucket = "coworks-microservice"
  key    = "source_archives/{{ resource_id }}/archive.zip"
}

data "aws_s3_bucket_object" "{{ resource_id }}-b64sha256" {
  bucket = "coworks-microservice"
  key    = "source_archives/{{ resource_id }}/archive.zip.b64sha256"
}

locals {
    custom-layers-{{ resource_id }} = terraform.workspace == "default" ? [] : {{ custom_layers | tojson}}
    common-layers-{{ resource_id }} = terraform.workspace == "default" ? [] : {{ common_layers | tojson }}
}

resource "aws_lambda_function" "{{ resource_id }}" {
  count = terraform.workspace != "default" ? 1 : 0
  function_name = "{{ resource_id }}-${terraform.workspace}"
  s3_bucket = data.aws_s3_bucket_object.{{ resource_id }}.bucket
  s3_key = data.aws_s3_bucket_object.{{ resource_id }}.key
  source_code_hash =  data.aws_s3_bucket_object.{{ resource_id }}-b64sha256.body
  role = aws_iam_role.{{ resource_id }}[0].arn
  handler = "{{ module_file }}.{{ handler }}"
  layers = concat([for layer in aws_lambda_layer_version.{{ resource_id }}: layer.arn], [for layer in data.aws_lambda_layer_version.{{ resource_id }}: layer.arn])
  runtime = "python3.7"
  timeout = 10
  environment {
<<<<<<< HEAD
    variables = merge(jsondecode(data.local_file.environment_variables_{{ resource_id }}.content), {"WORKSPACE"="{{ workspace }}"})
=======
    variables = merge(jsondecode(data.local_file.environment_variables_{{ resource_id }}.content), jsondecode(data.local_file.environment_variables_secret_{{ resource_id }}.content), {"WORKSPACE"="{{ export_config["workspace"] }}"})
>>>>>>> 90b9bcf0
  }
  tags = {
    Product: "microservice"
    Target: "{{ module_file }}"
    Creator: "coworks"
    Stage = terraform.workspace
  }
}

data "aws_lambda_function" "{{ resource_id }}" {
  count = terraform.workspace == "default" && "{{ step }}" == "update" ? 1 : 0
  function_name = "{{ resource_id }}-{{ workspace }}"
}

resource "aws_lambda_permission" "{{ resource_id }}" {
  count = terraform.workspace != "default" ? 1 : 0
  statement_id = "AllowExecutionFromAPIGateway"
  action = "lambda:InvokeFunction"
  function_name = join("", local.{{ resource_id }}.lambda_function.*.function_name)
  principal = "apigateway.amazonaws.com"
  source_arn = "${join("", data.aws_api_gateway_rest_api.{{ resource_id }}.*.execution_arn)}/*/*"
  depends_on = [aws_lambda_function.{{ resource_id }}]
}



{% for s in app.trigger_source %}
  {% if s.source in ['every','at'] %}
    resource "aws_cloudwatch_event_rule" "{{ module_file }}_{{ s.name }}" {
      count = terraform.workspace != "default" ? 1 : 0
      name = "{{ module_file }}-{{ s.name }}"
      schedule_expression = "{{ s.value }}"
      tags = {
        Product: "microservice"
        Target: "{{ module_file }}"
        Creator: "coworks"
        Stage = "{{ workspace }}"
        Customer = local.customer_name
      }
    }
    resource "aws_cloudwatch_event_target" "{{ module_file }}_{{ s.name }}" {
      count = terraform.workspace != "default" ? 1 : 0
      target_id = "{{ module_file }}_{{ s.name }}"
      rule = aws_cloudwatch_event_rule.{{ s.name }}.name
      arn = local.lambda_function.{{ resource_id }}.arn
    }
    resource "aws_lambda_permission" "{{ s.name }}" {
      count = terraform.workspace != "default" ? 1 : 0
      statement_id  = "AllowExecutionFromCloudWatchEvent"
      action = "lambda:InvokeFunction"
      function_name = local.lambda_function.{{ resource_id }}.function_name
      principal = "events.amazonaws.com"
      source_arn = aws_cloudwatch_event_rule.{{ module_file }}_{{ s.name }}.arn
    }
  {% endif %}
{% endfor %}

# ---------------------------------------------------------------------------------------------------------------------
# IAM ROLE
# ---------------------------------------------------------------------------------------------------------------------

resource "aws_iam_role" "{{ resource_id }}" {
  count = terraform.workspace != "default" ? 1 : 0
  name = "{{ resource_id }}-${terraform.workspace}"
  assume_role_policy = data.aws_iam_policy_document.{{ resource_id }}[0].json
  }

data "aws_iam_policy_document" "{{ resource_id }}" {
  count = terraform.workspace != "default" ? 1 : 0
  statement {
    effect = "Allow"
    principals {
      identifiers = [
        "apigateway.amazonaws.com",
        "lambda.amazonaws.com",
      ]
      type = "Service"
    }
    actions = ["sts:AssumeRole"]
  }
}

resource "aws_iam_role_policy_attachment" "{{ resource_id }}" {
  count = terraform.workspace != "default" ? 1 : 0
  role = aws_iam_role.{{ resource_id }}[0].name
  policy_arn = "arn:aws:iam::aws:policy/service-role/AmazonAPIGatewayPushToCloudWatchLogs"
}

{% for s in app.trigger_source %}
  {% if s.source in ['every','at'] %}
    resource "aws_cloudwatch_event_rule" "{{ module_file }}_{{ s.name }}" {
      count = terraform.workspace != "default" ? 1 : 0
      name = "{{ module_file }}-{{ s.name }}"
      schedule_expression = "{{ s.value }}"
      tags = {
        Product: "microservice"
        Target: "{{ module_file }}"
        Creator: "coworks"
        Stage = "{{ workspace }}"
      }
    }
    resource "aws_cloudwatch_event_target" "{{ module_file }}_{{ s.name }}" {
      count = terraform.workspace != "default" ? 1 : 0
      target_id = "{{ module_file }}_{{ s.name }}"
      rule = aws_cloudwatch_event_rule.{{ s.name }}.name
      arn = aws_lambda_function.{{ module_file }}.arn
    }
    resource "aws_lambda_permission" "{{ s.name }}" {
      count = terraform.workspace != "default" ? 1 : 0
      statement_id  = "AllowExecutionFromCloudWatchEvent"
      action = "lambda:InvokeFunction"
      function_name = aws_lambda_function.{{ module_file }}.function_name
      principal = "events.amazonaws.com"
      source_arn = aws_cloudwatch_event_rule.{{ module_file }}_{{ s.name }}.arn
    }
  {% endif %}
{% endfor %}

# ---------------------------------------------------------------------------------------------------------------------
# APIGATEWAY
# ---------------------------------------------------------------------------------------------------------------------

resource "aws_api_gateway_rest_api" "{{ resource_id }}" {
  count = terraform.workspace == "default" ? 1 : 0
  name = "{{ resource_name }}"
  description = "A prendre de la class"
  {% if binary_media_types %}
  binary_media_types = {{ binary_media_types | tojson }}
  {% endif %}
  tags = {
    Product: "microservice"
    Creator: "coworks"
  }
}

data "aws_api_gateway_rest_api" "{{ resource_id }}" {
  count = (terraform.workspace != "default") ? 1 : 0
  name = "{{ resource_name }}"
}

locals {
  {{ resource_id }} = {
    api_id: terraform.workspace == "default" ? join("", aws_api_gateway_rest_api.{{ resource_id }}.*.id) : join("", data.aws_api_gateway_rest_api.{{ resource_id }}.*.id)
    api_root_id: terraform.workspace == "default" ? join("", aws_api_gateway_rest_api.{{ resource_id }}.*.root_resource_id) : join("", data.aws_api_gateway_rest_api.{{ resource_id }}.*.root_resource_id)
    authorizer_uri = join("", data.aws_lambda_function.{{ resource_id }}.*.invoke_arn)
    lambda_uri = join("", data.aws_lambda_function.{{ resource_id }}.*.invoke_arn)
    lambda_function = terraform.workspace != "default" ? aws_lambda_function.{{ resource_id }} : data.aws_lambda_function.{{ resource_id }}
  }
}

resource "aws_api_gateway_authorizer" "{{ resource_id }}" {
  count = (terraform.workspace == "default") && ("{{ step }}" == "update") ? 1 : 0
  name = "{{ resource_name }}-auth"
  rest_api_id = local.{{ resource_id }}.api_id
  authorizer_uri = local.{{ resource_id }}.authorizer_uri
}

{% for res, entry in writer.entries.items() %}
  {%- if entry.path %}
    resource "aws_api_gateway_resource" "{{ resource_id }}_{{ res }}" {
      count = terraform.workspace == "default" && "{{ step }}" == "update" ? 1 : 0
      rest_api_id = local.{{ resource_id }}.api_id
      {% if entry.parent_is_root %}
        parent_id = local.{{ resource_id }}.api_root_id
      {% else %}
        parent_id = aws_api_gateway_resource.{{ resource_id }}_{{ entry.parent_uid }}[0].id
      {% endif %}
      path_part = "{{ entry.path }}"
    }
  {% endif -%}
  {%- if entry.methods %}
    {% for method in entry.methods %}
      resource "aws_api_gateway_method" "{{ resource_id }}_{{ res }}_{{ method }}" {
        count = terraform.workspace == "default" && "{{ step }}" == "update" ? 1 : 0
        rest_api_id = local.{{ resource_id }}.api_id
        {%- if entry.is_root %}
          resource_id = local.{{ resource_id }}.api_root_id
        {% else %}
          resource_id = aws_api_gateway_resource.{{ resource_id }}_{{ res }}[0].id
        {% endif -%}
        http_method = "{{ method }}"
        authorization = "CUSTOM"
        authorizer_id = aws_api_gateway_authorizer.{{ resource_id }}[0].id
      }

      resource "aws_api_gateway_integration" "{{ resource_id }}_{{ res }}_{{ method }}" {
        count = terraform.workspace == "default" && "{{ step }}" == "update" ? 1 : 0
        rest_api_id = local.{{ resource_id }}.api_id
        {%- if entry.is_root %}
          resource_id = local.{{ resource_id }}.api_root_id
        {% else %}
          resource_id = aws_api_gateway_resource.{{ resource_id }}_{{ res }}[0].id
        {% endif -%}
        http_method = join("", aws_api_gateway_method.{{ resource_id }}_{{ res }}_{{ method }}.*.http_method)
        integration_http_method = "POST"
        type = "AWS_PROXY"
        uri = local.{{ resource_id }}.lambda_uri
      }
    {% endfor %}

    {# Preflighted requests in CORS #}

    {%- if entry.cors %}
      resource "aws_api_gateway_method" "{{ resource_id }}_{{ res }}_OPTIONS" {
        count = terraform.workspace == "default" && "{{ step }}" == "update" ? 1 : 0
        rest_api_id = local.{{ resource_id }}.api_id
        {%- if entry.is_root %}
          resource_id = local.{{ resource_id }}.api_root_id
        {% else %}
          resource_id = aws_api_gateway_resource.{{ resource_id }}_{{ res }}[0].id
        {% endif -%}
        http_method = "OPTIONS"
        authorization = "NONE"
      }

      resource "aws_api_gateway_integration" "{{ resource_id }}_{{ res }}_OPTIONS" {
        count = terraform.workspace == "default" && "{{ step }}" == "update" ? 1 : 0
        rest_api_id = local.{{ resource_id }}.api_id
        {%- if entry.is_root %}
          resource_id = local.{{ resource_id }}.api_root_id
        {% else %}
          resource_id = aws_api_gateway_resource.{{ resource_id }}_{{ res }}[0].id
        {% endif -%}
        http_method = join("", aws_api_gateway_method.{{ resource_id }}_{{ res }}_OPTIONS.*.http_method)
        type = "MOCK"
        request_templates = {
          "application/json" = "{ \"statusCode\": 200 }"
        }
      }

      resource "aws_api_gateway_integration_response" "{{ resource_id }}_{{ res }}_OPTIONS" {
        count = terraform.workspace == "default" && "{{ step }}" == "update" ? 1 : 0
        rest_api_id = local.{{ resource_id }}.api_id
        {%- if entry.is_root %}
          resource_id = local.{{ resource_id }}.api_root_id
        {% else %}
          resource_id = aws_api_gateway_resource.{{ resource_id }}_{{ res }}[0].id
        {% endif -%}
        http_method =  join("", aws_api_gateway_method.{{ resource_id }}_{{ res }}_OPTIONS.*.http_method)
        response_parameters = {
        {%- for k,v in entry.cors.get_access_control_headers().items() %}
          "method.response.header.{{ k }}" = "'{{ v }}'",
        {% endfor -%}
        }
        status_code = 200
        response_templates = {
        "application/json": "{}"
        }
        depends_on = [
        aws_api_gateway_integration.{{ resource_id }}_{{ res }}_OPTIONS,
        aws_api_gateway_method_response.{{ resource_id }}_{{ res }}_OPTIONS,
        ]
      }

      resource "aws_api_gateway_method_response" "{{ resource_id }}_{{ res }}_OPTIONS" {
        count = terraform.workspace == "default" && "{{ step }}" == "update" ? 1 : 0
        rest_api_id = local.{{ resource_id }}.api_id
        {%- if entry.is_root %}
          resource_id = local.{{ resource_id }}.api_root_id
        {% else %}
          resource_id = aws_api_gateway_resource.{{ resource_id }}_{{ res }}[0].id
        {% endif -%}
        http_method = join("", aws_api_gateway_method.{{ resource_id }}_{{ res }}_OPTIONS.*.http_method)
        status_code = 200
        response_models = {
          "application/json" = "Empty"
        }
        response_parameters = {
          "method.response.header.Access-Control-Allow-Headers" = true,
          "method.response.header.Access-Control-Allow-Methods" = true,
          "method.response.header.Access-Control-Allow-Origin" = true
        }

        depends_on = [
          aws_api_gateway_method.{{ resource_id }}_{{ res }}_OPTIONS,
        ]
      }
    {% endif -%}
  {% endif -%}
{% endfor %}

{# API Deployments #}

resource "aws_api_gateway_deployment" "{{ resource_id }}" {
  count = (terraform.workspace != "default") && ("{{ step }}" == "update") ? 1 : 0
  rest_api_id = local.{{ resource_id }}.api_id
  stage_name = terraform.workspace
}

# ---------------------------------------------------------------------------------------------------------------------
# OUTPUT
# ---------------------------------------------------------------------------------------------------------------------

output "{{ resource_id }}" {
value = {
    "invoke-url-{{ step }}" = terraform.workspace != "default" && "{{ step }}" == "update" ? join("", aws_api_gateway_deployment.{{ resource_id }}.*.invoke_url) : null
  }
}<|MERGE_RESOLUTION|>--- conflicted
+++ resolved
@@ -53,11 +53,7 @@
   runtime = "python3.7"
   timeout = 10
   environment {
-<<<<<<< HEAD
-    variables = merge(jsondecode(data.local_file.environment_variables_{{ resource_id }}.content), {"WORKSPACE"="{{ workspace }}"})
-=======
-    variables = merge(jsondecode(data.local_file.environment_variables_{{ resource_id }}.content), jsondecode(data.local_file.environment_variables_secret_{{ resource_id }}.content), {"WORKSPACE"="{{ export_config["workspace"] }}"})
->>>>>>> 90b9bcf0
+    variables = merge(jsondecode(data.local_file.environment_variables_{{ resource_id }}.content), jsondecode(data.local_file.environment_variables_secret_{{ resource_id }}.content), {"WORKSPACE"="{{ workspace }}"})
   }
   tags = {
     Product: "microservice"
