--- conflicted
+++ resolved
@@ -34,11 +34,8 @@
     environment_variables_file: str = None
     auth: Callable[[CoworksMixin, AuthRequest], Union[bool, list, AuthResponse]] = None
     cors: CORSConfig = CORSConfig(allow_origin='')
-<<<<<<< HEAD
     content_type: Tuple[str] = ('multipart/form-data', 'application/json', 'text/plain')
-=======
     data: dict = None
->>>>>>> ff1defb6
 
     def existing_environment_variables_files(self, project_dir):
         """Returns a list containing the paths to environment variables files that acually exist """
